--- conflicted
+++ resolved
@@ -3,8 +3,6 @@
 History
 -------
 
-<<<<<<< HEAD
-=======
 0.3.0 (2013-02-24)
 +++++++++++++++++++
 
@@ -12,7 +10,6 @@
 * ``CachedSession``
 * Many backward incompatible changes
 
->>>>>>> d27d3265
 0.2.1 (2013-01-13)
 +++++++++++++++++++
 
